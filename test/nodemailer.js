--- conflicted
+++ resolved
@@ -237,33 +237,18 @@
 exports["Options"] = {
     "Sendmail - when noCR is set to 'true', sendMail should set 'noCR:true'":function(test){
         var transport = nodemailer.createTransport("sendmail", {noCR:true});
-<<<<<<< HEAD
-        var options = {};
+        var options = {transport:new Transport("stub")};
         transport.sendMail(options, function(){
             test.ok(options.noCR);
             test.done();
         });
-    },
-    "SMTP - when noCR is set to 'true', sendMail should not set 'noCR:true'":function(test){
-        var transport = nodemailer.createTransport("smtp", {noCR:true});
-        var options = {};
-        transport.sendMail(options, function(){
-            test.ok(!options.noCR);
-            test.done();
-        });
-=======
-        var options = {transport:new Transport("stub")};
-        transport.sendMail(options, function(){});
-        test.ok(options.noCR);
-        test.done();
     },
     "SMTP - when noCR is set to 'true', sendMail should not set 'noCR:true'":function(test){
         var transport = nodemailer.createTransport("smtp", {noCR:true});
         var options = {transport:new Transport("stub")};
-        transport.sendMail(options, function(){});
-        test.ok(!options.noCR);
-        test.done();
->>>>>>> 5d2e1333
+        transport.sendMail(options, function(){
+            test.ok(!options.noCR);
+            test.done();
+        });
     }
-
 };